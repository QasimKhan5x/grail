--- conflicted
+++ resolved
@@ -295,80 +295,6 @@
     return batched_graph, r_labels
 
 
-<<<<<<< HEAD
-def save_to_file(neg_triplets, id2entity, id2relation, dataset):
-    with open(os.path.join("/gpfs/workdir/yutaoc/grail/data", dataset, "ranking_head.txt"), "w") as f:
-        for neg_triplet in neg_triplets:
-            for s, o, r in neg_triplet["head"][0].reshape(-1, 3):
-                f.write("\t".join([id2entity[s], id2relation[r], id2entity[o]]) + "\n")
-
-    with open(os.path.join("/gpfs/workdir/yutaoc/grail/data", dataset, "ranking_tail.txt"), "w") as f:
-        for neg_triplet in neg_triplets:
-            for s, o, r in neg_triplet["tail"][0].reshape(-1, 3):
-                f.write("\t".join([id2entity[s], id2relation[r], id2entity[o]]) + "\n")
-
-
-def save_score_to_file(
-    neg_triplets, all_head_scores, all_tail_scores, id2entity, id2relation, dataset
-):
-    with open(
-        os.path.join("/gpfs/workdir/yutaoc/grail/data", dataset, "grail_ranking_head_predictions.txt"), "w"
-    ) as f:
-        for i, neg_triplet in enumerate(neg_triplets):
-            for [s, o, r], head_score in zip(
-                neg_triplet["head"][0], all_head_scores[50 * i : 50 * (i + 1)]
-            ):
-                f.write(
-                    "\t".join(
-                        [id2entity[s], id2relation[r], id2entity[o], str(head_score)]
-                    )
-                    + "\n"
-                )
-
-    with open(
-        os.path.join("/gpfs/workdir/yutaoc/grail/data", dataset, "grail_ranking_tail_predictions.txt"), "w"
-    ) as f:
-        for i, neg_triplet in enumerate(neg_triplets):
-            for [s, o, r], tail_score in zip(
-                neg_triplet["tail"][0], all_tail_scores[50 * i : 50 * (i + 1)]
-            ):
-                f.write(
-                    "\t".join(
-                        [id2entity[s], id2relation[r], id2entity[o], str(tail_score)]
-                    )
-                    + "\n"
-                )
-
-
-def save_score_to_file_from_ruleN(
-    neg_triplets, all_head_scores, all_tail_scores, id2entity, id2relation, dataset
-):
-    with open(
-        os.path.join("/gpfs/workdir/yutaoc/grail/data", dataset, "grail_ruleN_ranking_head_predictions.txt"), "w"
-    ) as f:
-        for i, neg_triplet in enumerate(neg_triplets):
-            for [s, o, r], head_score in zip(
-                neg_triplet["head"][0], all_head_scores[50 * i : 50 * (i + 1)]
-            ):
-                f.write(
-                    "\t".join(
-                        [id2entity[s], id2relation[r], id2entity[o], str(head_score)]
-                    )
-                    + "\n"
-                )
-
-    with open(
-        os.path.join("/gpfs/workdir/yutaoc/grail/data", dataset, "grail_ruleN_ranking_tail_predictions.txt"), "w"
-    ) as f:
-        for i, neg_triplet in enumerate(neg_triplets):
-            for [s, o, r], tail_score in zip(
-                neg_triplet["tail"][0], all_tail_scores[50 * i : 50 * (i + 1)]
-            ):
-                f.write(
-                    "\t".join(
-                        [id2entity[s], id2relation[r], id2entity[o], str(tail_score)]
-                    )
-=======
 ###################################
 ### SCORING & RANK COMPUTATIONS ###
 ###################################
@@ -427,7 +353,6 @@
             for [s, o, r], sc in zip(tail_array, local_tail_scores):
                 f_tail.write(
                     "\t".join([id2entity[s], id2relation[r], id2entity[o], str(sc)])
->>>>>>> 2ee913e6
                     + "\n"
                 )
 
@@ -524,31 +449,9 @@
         else (None, None)
     )
 
-<<<<<<< HEAD
-    if params.mode == "sample":
-        neg_triplets = get_neg_samples_replacing_head_tail(triplets["links"], adj_list)
-        save_to_file(neg_triplets, id2entity, id2relation, params.dataset)
-    elif params.mode == "all":
-        neg_triplets = get_neg_samples_replacing_head_tail_all(
-            triplets["links"], adj_list
-        )
-    elif params.mode == "ruleN":
-        neg_triplets = get_neg_samples_replacing_head_tail_from_ruleN(
-            params.ruleN_pred_path, entity2id, relation2id
-        )
-    print("Generated negative triplets.")
-    ranks = []
-    all_head_scores = []
-    all_tail_scores = []
-
-    print("Started ranking...")
-    with mp.Pool(
-        processes=None,
-=======
     # We create a single multiprocessing pool upfront:
     pool = mp.Pool(
         processes=mp.cpu_count(),
->>>>>>> 2ee913e6
         initializer=intialize_worker,
         initargs=(
             model,
@@ -559,12 +462,6 @@
             node_features,
             kge_entity2id,
         ),
-<<<<<<< HEAD
-    ) as p:
-        for head_scores, head_rank, tail_scores, tail_rank in tqdm(
-            p.imap(get_rank, neg_triplets), total=len(neg_triplets), desc="Ranking"
-        ):
-=======
     )
 
     ranks = []  # To store all ranks (both head+tail)
@@ -608,7 +505,6 @@
         # Extract ranks for MRR/Hits
         for head_scores, head_rank, tail_scores, tail_rank in results_iter:
             # accumulate final ranks if needed:
->>>>>>> 2ee913e6
             ranks.append(head_rank)
             ranks.append(tail_rank)
 
@@ -698,42 +594,15 @@
     plt.ylabel("Proportion of test links hitting at or below threshold")
     plt.grid(True)
     plt.legend()
-<<<<<<< HEAD
-    plt.savefig(f"hits_{params.dataset}.png", dpi=300, bbox_inches="tight")
-=======
     plt.savefig(params.dataset, dpi=300)
->>>>>>> 2ee913e6
     plt.close()
 
 
 if __name__ == "__main__":
     logging.basicConfig(level=logging.INFO)
     parser = argparse.ArgumentParser(description="Testing script for hits@10")
-
-<<<<<<< HEAD
-    # Experiment setup params
-    parser.add_argument(
-        "--experiment_name",
-        "-e",
-        type=str,
-        default="default",
-        help="Experiment name. Log file with this name will be created",
-    )
-    parser.add_argument(
-        "--dataset", "-d", type=str, default="WN18RR", help="Path to dataset"
-    )
-    parser.add_argument(
-        "--mode",
-        "-m",
-        type=str,
-        default="sample",
-        choices=["sample", "all", "ruleN"],
-        help="Negative sampling mode",
-    )
-=======
     parser.add_argument("--experiment_name", "-e", type=str, default="default")
     parser.add_argument("--dataset", "-d", type=str, default="WN18RR")
->>>>>>> 2ee913e6
     parser.add_argument(
         "--mode", "-m", type=str, default="sample", choices=["sample", "all", "ruleN"]
     )
@@ -747,24 +616,15 @@
 
     params = parser.parse_args()
     params.file_paths = {
-<<<<<<< HEAD
-        "graph": os.path.join("/gpfs/workdir/yutaoc/grail", "data", params.dataset, "train.txt"),
-        "links": os.path.join("/gpfs/workdir/yutaoc/grail", "data", params.dataset, "test.txt"),
-=======
         "graph": os.path.join(
             "/gpfs/workdir/yutaoc/grail/data", params.dataset, "train.txt"
         ),
         "links": os.path.join(
             "/gpfs/workdir/yutaoc/grail/data", params.dataset, "test.txt"
         ),
->>>>>>> 2ee913e6
     }
     params.ruleN_pred_path = os.path.join(
-<<<<<<< HEAD
-        "/gpfs/workdir/yutaoc/grail", "data", params.dataset, "pos_predictions.txt"
-=======
         "/gpfs/workdir/yutaoc/grail/data", params.dataset, "pos_predictions.txt"
->>>>>>> 2ee913e6
     )
     params.model_path = os.path.join(
         "experiments", params.experiment_name, params.model_path
