from torch.utils.data import Dataset
import timeit
import os
import logging
import lmdb
import numpy as np
import json
import pickle
import dgl
from utils.graph_utils import ssp_multigraph_to_dgl, deserialize
from utils.data_utils import process_files, save_to_file, plot_rel_dist
from utils.time_utils import timing_decorator
from .graph_sampler import *
import torch

@timing_decorator
def generate_subgraph_datasets(
    params, splits=["train", "valid"], saved_relation2id=None, max_label_value=None
):

    testing = "test" in splits
    adj_list, triplets, entity2id, relation2id, id2entity, id2relation = process_files(
        params.file_paths, saved_relation2id
    )

    # plot_rel_dist(adj_list, os.path.join(params.main_dir, f'data/{params.dataset}/rel_dist.png'))

    data_path = os.path.join(params.data_dir, f"data/{params.dataset}/relation2id.json")
    if not os.path.isdir(data_path) and not testing:
        with open(data_path, "w") as f:
            json.dump(relation2id, f)

    graphs = {}

    for split_name in splits:
        graphs[split_name] = {
            "triplets": triplets[split_name],
            "max_size": params.max_links,
        }

    # Sample train and valid/test links
    for split_name, split in graphs.items():
        logging.info(f"Sampling negative links for {split_name}")
        split["pos"], split["neg"] = sample_neg(
            adj_list,
            split["triplets"],
            params.num_neg_samples_per_link,
            max_size=split["max_size"],
            constrained_neg_prob=params.constrained_neg_prob,
        )

    if testing:
        directory = os.path.join(params.main_dir, "data/{}/".format(params.dataset))
        save_to_file(
            directory,
            f"neg_{params.test_file}_{params.constrained_neg_prob}.txt",
            graphs["test"]["neg"],
            id2entity,
            id2relation,
        )

    links2subgraphs(adj_list, graphs, params, max_label_value)


def get_kge_embeddings(dataset, kge_model):
    path = "./experiments/kge_baselines/{}_{}".format(kge_model, dataset)
    node_features = np.load(os.path.join(path, "entity_embedding.npy"))
    with open(os.path.join(path, "id2entity.json")) as json_file:
        kge_id2entity = json.load(json_file)
        kge_entity2id = {v: int(k) for k, v in kge_id2entity.items()}

    return node_features, kge_entity2id

class SubgraphDataset(Dataset):
    """Extracted, labeled, subgraph dataset -- DGL Only"""

    def __init__(
        self,
        db_path,
        db_name_pos,
        db_name_neg,
        raw_data_paths,
        included_relations=None,
        add_traspose_rels=False,
        num_neg_samples_per_link=1,
        use_kge_embeddings=False,
        dataset="",
        kge_model="",
        file_name="",
    ):

        # Store all parameters needed to initialize later
        self.db_path = db_path
        self.db_name_pos = db_name_pos
        self.db_name_neg = db_name_neg
        self.raw_data_paths = raw_data_paths
        self.included_relations = included_relations
        self.add_traspose_rels = add_traspose_rels
        self.num_neg_samples_per_link = num_neg_samples_per_link
        self.use_kge_embeddings = use_kge_embeddings
        self.dataset = dataset
        self.kge_model = kge_model
        self.file_name = file_name

        # Initialize LMDB related attributes to None
        self.main_env = None
        self.db_pos = None
        self.db_neg = None

        # Initialize other attributes that do not require LMDB
        self.node_features, self.kge_entity2id = (
            get_kge_embeddings(dataset, kge_model)
            if use_kge_embeddings
            else (None, None)
        )

        # Process files to get graph-related data
        ssp_graph, triplets, entity2id, relation2id, id2entity, id2relation = process_files(
            raw_data_paths, included_relations
        )
        self.num_rels = len(ssp_graph)

        # Add transpose matrices to handle both directions of relations.
        if add_traspose_rels:
            ssp_graph_t = [adj.T for adj in ssp_graph]
            ssp_graph += ssp_graph_t

        # The effective number of relations after adding symmetric adjacency matrices and/or self connections
        self.aug_num_rels = len(ssp_graph)
        self.graph = ssp_multigraph_to_dgl(ssp_graph)
        self.ssp_graph = ssp_graph
        self.id2entity = id2entity
        self.id2relation = id2relation

        # Initialize stats to None; they will be loaded from LMDB
        self.max_n_label = np.array([0, 0])
        self.avg_subgraph_size = None
        self.min_subgraph_size = None
        self.max_subgraph_size = None
        self.std_subgraph_size = None
        self.avg_enc_ratio = None
        self.min_enc_ratio = None
        self.max_enc_ratio = None
        self.std_enc_ratio = None
        self.avg_num_pruned_nodes = None
        self.min_num_pruned_nodes = None
        self.max_num_pruned_nodes = None
        self.std_num_pruned_nodes = None

        # Initialize LMDB and load stats
        self._initialize_lmdb()
        self._load_stats()

        # Set n_feat_dim based on max_n_label and node_features
        label_feat_dim = self.max_n_label[0] + 1 + self.max_n_label[1] + 1
        node_feat_dim = self.node_features.shape[1] if self.node_features is not None else 0
        self.n_feat_dim = label_feat_dim + node_feat_dim

        logging.info(
            f"Max distance from sub : {self.max_n_label[0]}, Max distance from obj : {self.max_n_label[1]}"
        )

        # Load num_graphs_pos and num_graphs_neg from LMDB
        with self.main_env.begin(db=self.db_pos) as txn:
            self.num_graphs_pos = int.from_bytes(
                txn.get("num_graphs".encode()), byteorder="little"
            )
        with self.main_env.begin(db=self.db_neg) as txn:
            self.num_graphs_neg = int.from_bytes(
                txn.get("num_graphs".encode()), byteorder="little"
            )

    def _initialize_lmdb(self):
        if self.main_env is None:
            self.main_env = lmdb.open(
                self.db_path, readonly=True, max_dbs=3, lock=False
            )
            self.db_pos = self.main_env.open_db(self.db_name_pos.encode())
            self.db_neg = self.main_env.open_db(self.db_name_neg.encode())

    def _load_stats(self):
        with self.main_env.begin() as txn:
            self.max_n_label[0] = int.from_bytes(
                txn.get("max_n_label_sub".encode()), byteorder="little"
            )
            self.max_n_label[1] = int.from_bytes(
                txn.get("max_n_label_obj".encode()), byteorder="little"
            )

            self.avg_subgraph_size = struct.unpack(
                "f", txn.get("avg_subgraph_size".encode())
            )[0]
            self.min_subgraph_size = struct.unpack(
                "f", txn.get("min_subgraph_size".encode())
            )[0]
            self.max_subgraph_size = struct.unpack(
                "f", txn.get("max_subgraph_size".encode())
            )[0]
            self.std_subgraph_size = struct.unpack(
                "f", txn.get("std_subgraph_size".encode())
            )[0]

            self.avg_enc_ratio = struct.unpack("f", txn.get("avg_enc_ratio".encode()))[0]
            self.min_enc_ratio = struct.unpack("f", txn.get("min_enc_ratio".encode()))[0]
            self.max_enc_ratio = struct.unpack("f", txn.get("max_enc_ratio".encode()))[0]
            self.std_enc_ratio = struct.unpack("f", txn.get("std_enc_ratio".encode()))[0]

            self.avg_num_pruned_nodes = struct.unpack(
                "f", txn.get("avg_num_pruned_nodes".encode())
            )[0]
            self.min_num_pruned_nodes = struct.unpack(
                "f", txn.get("min_num_pruned_nodes".encode())
            )[0]
            self.max_num_pruned_nodes = struct.unpack(
                "f", txn.get("max_num_pruned_nodes".encode())
            )[0]
            self.std_num_pruned_nodes = struct.unpack(
                "f", txn.get("std_num_pruned_nodes".encode())
            )[0]

    def __getstate__(self):
        state = self.__dict__.copy()
        # Remove LMDB environment and DB handles from the state to prevent pickling
        state['main_env'] = None
        state['db_pos'] = None
        state['db_neg'] = None
        return state

    def __setstate__(self, state):
        self.__dict__.update(state)
        # Reinitialize LMDB environment and load stats
        self._initialize_lmdb()
        self._load_stats()
        # Recompute n_feat_dim after reloading stats
        label_feat_dim = self.max_n_label[0] + 1 + self.max_n_label[1] + 1
        node_feat_dim = self.node_features.shape[1] if self.node_features is not None else 0
        self.n_feat_dim = label_feat_dim + node_feat_dim

    def __getitem__(self, index):
        # Ensure LMDB is initialized
        self._initialize_lmdb()
        with self.main_env.begin(db=self.db_pos) as txn:
            str_id = "{:08}".format(index).encode("ascii")
            serialized_data = txn.get(str_id)
            if serialized_data is None:
                raise KeyError(f"No data found for index {index}")
            deserialized = deserialize(serialized_data)
            nodes_pos, r_label_pos, g_label_pos, n_labels_pos = deserialized.values()
            subgraph_pos = self._prepare_subgraphs(nodes_pos, r_label_pos, n_labels_pos)

        subgraphs_neg = []
        r_labels_neg = []
        g_labels_neg = []
        with self.main_env.begin(db=self.db_neg) as txn:
            for i in range(self.num_neg_samples_per_link):
                neg_index = index + i * self.num_graphs_pos
                str_id = "{:08}".format(neg_index).encode("ascii")
                serialized_neg = txn.get(str_id)
                if serialized_neg is None:
                    raise KeyError(f"No negative data found for index {neg_index}")
                deserialized_neg = deserialize(serialized_neg)
                nodes_neg, r_label_neg, g_label_neg, n_labels_neg = deserialized_neg.values()
                subgraphs_neg.append(
                    self._prepare_subgraphs(nodes_neg, r_label_neg, n_labels_neg)
                )
                r_labels_neg.append(r_label_neg)
                g_labels_neg.append(g_label_neg)

        return (
            subgraph_pos,
            g_label_pos,
            r_label_pos,
            subgraphs_neg,
            g_labels_neg,
            r_labels_neg,
        )

    def __len__(self):
        return self.num_graphs_pos

<<<<<<< HEAD
    def _prepare_subgraphs(self, nodes, r_label, n_labels):
        """
        Prepare a DGL subgraph from the given nodes, assign edge types and labels, and handle node features.

        Parameters:
            nodes (list): List of node IDs in the subgraph (global node IDs).
            r_label (int): Relation label to assign to edges.
            n_labels (np.ndarray): Node labels (distance to u and v).

        Returns:
            dgl.DGLGraph: The prepared subgraph with edge and node features.
        """
        # Step 1: Extract the subgraph using the DGL API
        subgraph = dgl.node_subgraph(self.graph, nodes)

        # Step 2: Set edge features (edge type and edge label)
        edge_types = self.graph.edata['type'][subgraph.edata[dgl.EID]]  # Get edge types from the parent graph
        subgraph.edata['type'] = edge_types
        subgraph.edata['label'] = torch.full_like(edge_types, r_label, dtype=torch.long)

        # Step 3: Ensure there is an edge between the root nodes (node 0 and 1)
        try:
            edges_btw_roots = subgraph.edge_ids(0, 1)
            rel_link = (subgraph.edata['type'][edges_btw_roots] == r_label).nonzero(as_tuple=True)[0]
        except:
            rel_link = torch.tensor([])

        if rel_link.nelement() == 0:  # No edge of type r_label exists between root nodes
            subgraph.add_edges(0, 1, data={
                'type': torch.tensor([r_label], dtype=torch.long),
                'label': torch.tensor([r_label], dtype=torch.long)
            })

        # Step 4: Map global node IDs to KGE embeddings if available
        kge_nodes = [self.kge_entity2id[self.id2entity[n]] for n in nodes] if self.kge_entity2id else None

        # Step 5: Prepare features using the _prepare_features_new function
        node_features = self.node_features[kge_nodes] if self.node_features is not None else None
        subgraph = self._prepare_features_new(subgraph, n_labels, node_features)
=======
    # def _prepare_subgraphs(self, nodes, r_label, n_labels):
    #     # Step 1: Create the subgraph from the given nodes
    #     subgraph = self.graph.subgraph(nodes, store_ids=True)

    #     # Step 2: Assign edge types using the original edge IDs stored in subgraph.edata[dgl.EID]
    #     subgraph.edata["type"] = self.graph.edata["type"][subgraph.edata[dgl.EID]]

    #     # Step 3: Assign edge labels, ensuring the tensor is on the same device as the subgraph
    #     subgraph.edata["label"] = torch.full(
    #         (subgraph.number_of_edges(),),
    #         r_label,
    #         dtype=torch.long,
    #         device=subgraph.device,
    #     )

    #     # Step 4: Ensure that the subgraph has at least one edge between the root nodes with the specified relation
    #     # Assumption: The first two nodes in `nodes` are the root nodes and correspond to subgraph nodes 0 and 1
    #     if len(nodes) < 2:
    #         raise ValueError(
    #             "The `nodes` list must contain at least two nodes representing the roots."
    #         )

    #     root_subgraph_nodes = [0, 1]  # Assuming nodes[0] and nodes[1] are the roots

    #     # Verify that the subgraph has nodes 0 and 1
    #     if subgraph.number_of_nodes() < 2:
    #         raise ValueError(
    #             "Subgraph must contain at least two nodes for root relations."
    #         )

    #     # Check if an edge exists between root nodes (0 and 1)
    #     if subgraph.has_edges_between(root_subgraph_nodes[0], root_subgraph_nodes[1]):
    #         # Retrieve all edge IDs between root nodes
    #         edges_btw_roots = subgraph.edge_ids(
    #             root_subgraph_nodes[0], root_subgraph_nodes[1]
    #         )

    #         # Check if any of these edges have the specified relation label
    #         rel_link = (subgraph.edata["type"][edges_btw_roots] == r_label).nonzero(
    #             as_tuple=True
    #         )[0]
    #     else:
    #         rel_link = torch.tensor([], dtype=torch.long, device=subgraph.device)

    #     # If no such edge exists, add one and assign its type and label
    #     if rel_link.numel() == 0:
    #         # Add a new edge from node 0 to node 1
    #         subgraph = dgl.add_edges(
    #             subgraph,
    #             torch.tensor([root_subgraph_nodes[0]], device=subgraph.device),
    #             torch.tensor([root_subgraph_nodes[1]], device=subgraph.device),
    #         )

    #         # Assign the relation label to the new edge
    #         # The new edge is the last edge in the edge list
    #         new_edge_id = subgraph.number_of_edges() - 1
    #         subgraph.edata["type"][new_edge_id] = r_label
    #         subgraph.edata["label"][new_edge_id] = r_label

    #     # Step 5: Map the IDs read by GraIL to the entity IDs as registered by the KGE embeddings
    #     if self.kge_entity2id:
    #         try:
    #             kge_nodes = [self.kge_entity2id[self.id2entity[n]] for n in nodes]
    #         except KeyError as e:
    #             raise KeyError(
    #                 f"Entity mapping failed for node {e.args[0]}. Check `id2entity` and `kge_entity2id` mappings."
    #             )
    #     else:
    #         kge_nodes = None

    #     # Step 6: Retrieve node features if available
    #     if self.node_features is not None and kge_nodes is not None:
    #         try:
    #             n_feats = self.node_features[kge_nodes]
    #         except IndexError as e:
    #             raise IndexError(
    #                 f"Node feature retrieval failed for node indices {kge_nodes}."
    #             )
    #     else:
    #         n_feats = None

    #     # Step 7: Prepare additional features using the updated subgraph
    #     subgraph = self._prepare_features_new(subgraph, n_labels, n_feats)

    #     return subgraph

    def _prepare_subgraphs(self, nodes, r_label, n_labels):
        # Extract subgraph with the latest DGL API
        subgraph = self.graph.subgraph(nodes)

        # Map edge types from the parent graph
        subgraph.edata['type'] = self.graph.edata['type'][subgraph.edata[dgl.EID]]

        # Assign edge labels
        subgraph.edata['label'] = torch.full_like(subgraph.edata['type'], r_label, dtype=torch.long)

        # Check and add missing edges between root nodes
        try:
            edges_btw_roots = subgraph.edge_ids(0, 1)
            rel_link = (subgraph.edata['type'][edges_btw_roots] == r_label).nonzero(as_tuple=False)
            if rel_link.numel() == 0:
                subgraph.add_edges(0, 1)
                subgraph.edata['type'][-1] = torch.tensor(r_label, dtype=torch.long)
                subgraph.edata['label'][-1] = torch.tensor(r_label, dtype=torch.long)
        except dgl.DGLError:
            # Handle case where no edge exists between root nodes
            subgraph.add_edges(0, 1)
            subgraph.edata['type'][-1] = torch.tensor(r_label, dtype=torch.long)
            subgraph.edata['label'][-1] = torch.tensor(r_label, dtype=torch.long)

        # Map subgraph nodes to external IDs (e.g., KGE IDs)
        kge_nodes = [self.kge_entity2id[self.id2entity[n.item()]] for n in subgraph.ndata[dgl.NID]] if self.kge_entity2id else None

        # Prepare node features
        n_feats = self.node_features[kge_nodes] if self.node_features is not None else None
        subgraph = self._prepare_features_new(subgraph, n_labels, n_feats)
>>>>>>> 95d12018

        return subgraph


    def _prepare_features_new(self, subgraph, n_labels, n_feats=None):
        # One hot encode the node label feature and concat to node features
        n_nodes = subgraph.number_of_nodes()
        label_feats = np.zeros(
            (n_nodes, self.max_n_label[0] + 1 + self.max_n_label[1] + 1)
        )
        label_feats[np.arange(n_nodes), n_labels[:, 0]] = 1
        label_feats[np.arange(n_nodes), self.max_n_label[0] + 1 + n_labels[:, 1]] = 1

        n_feats = (
            np.concatenate((label_feats, n_feats), axis=1)
            if n_feats is not None
            else label_feats
        )
        subgraph.ndata["feat"] = torch.FloatTensor(n_feats)

        head_id = np.argwhere([label[0] == 0 and label[1] == 1 for label in n_labels]).flatten()
        tail_id = np.argwhere([label[0] == 1 and label[1] == 0 for label in n_labels]).flatten()
        n_ids = np.zeros(n_nodes)
        n_ids[head_id] = 1  # head
        n_ids[tail_id] = 2  # tail
        subgraph.ndata["id"] = torch.FloatTensor(n_ids)

        # self.n_feat_dim is already set in __init__, no need to set here
        return subgraph

    # If you have _prepare_features, you can keep it or remove it based on your usage
    def _prepare_features(self, subgraph, n_labels, n_feats=None):
        # One hot encode the node label feature and concat to node features
        n_nodes = subgraph.number_of_nodes()
        label_feats = np.zeros((n_nodes, self.max_n_label[0] + 1))
        label_feats[np.arange(n_nodes), n_labels] = 1
        label_feats[np.arange(n_nodes), self.max_n_label[0] + 1 + n_labels[:, 1]] = 1
        n_feats = (
            np.concatenate((label_feats, n_feats), axis=1) if n_feats else label_feats
        )
        subgraph.ndata["feat"] = torch.FloatTensor(n_feats)
        self.n_feat_dim = n_feats.shape[
            1
        ]  # Find cleaner way to do this -- i.e. set the n_feat_dim
        return subgraph<|MERGE_RESOLUTION|>--- conflicted
+++ resolved
@@ -278,7 +278,6 @@
     def __len__(self):
         return self.num_graphs_pos
 
-<<<<<<< HEAD
     def _prepare_subgraphs(self, nodes, r_label, n_labels):
         """
         Prepare a DGL subgraph from the given nodes, assign edge types and labels, and handle node features.
@@ -318,125 +317,7 @@
         # Step 5: Prepare features using the _prepare_features_new function
         node_features = self.node_features[kge_nodes] if self.node_features is not None else None
         subgraph = self._prepare_features_new(subgraph, n_labels, node_features)
-=======
-    # def _prepare_subgraphs(self, nodes, r_label, n_labels):
-    #     # Step 1: Create the subgraph from the given nodes
-    #     subgraph = self.graph.subgraph(nodes, store_ids=True)
-
-    #     # Step 2: Assign edge types using the original edge IDs stored in subgraph.edata[dgl.EID]
-    #     subgraph.edata["type"] = self.graph.edata["type"][subgraph.edata[dgl.EID]]
-
-    #     # Step 3: Assign edge labels, ensuring the tensor is on the same device as the subgraph
-    #     subgraph.edata["label"] = torch.full(
-    #         (subgraph.number_of_edges(),),
-    #         r_label,
-    #         dtype=torch.long,
-    #         device=subgraph.device,
-    #     )
-
-    #     # Step 4: Ensure that the subgraph has at least one edge between the root nodes with the specified relation
-    #     # Assumption: The first two nodes in `nodes` are the root nodes and correspond to subgraph nodes 0 and 1
-    #     if len(nodes) < 2:
-    #         raise ValueError(
-    #             "The `nodes` list must contain at least two nodes representing the roots."
-    #         )
-
-    #     root_subgraph_nodes = [0, 1]  # Assuming nodes[0] and nodes[1] are the roots
-
-    #     # Verify that the subgraph has nodes 0 and 1
-    #     if subgraph.number_of_nodes() < 2:
-    #         raise ValueError(
-    #             "Subgraph must contain at least two nodes for root relations."
-    #         )
-
-    #     # Check if an edge exists between root nodes (0 and 1)
-    #     if subgraph.has_edges_between(root_subgraph_nodes[0], root_subgraph_nodes[1]):
-    #         # Retrieve all edge IDs between root nodes
-    #         edges_btw_roots = subgraph.edge_ids(
-    #             root_subgraph_nodes[0], root_subgraph_nodes[1]
-    #         )
-
-    #         # Check if any of these edges have the specified relation label
-    #         rel_link = (subgraph.edata["type"][edges_btw_roots] == r_label).nonzero(
-    #             as_tuple=True
-    #         )[0]
-    #     else:
-    #         rel_link = torch.tensor([], dtype=torch.long, device=subgraph.device)
-
-    #     # If no such edge exists, add one and assign its type and label
-    #     if rel_link.numel() == 0:
-    #         # Add a new edge from node 0 to node 1
-    #         subgraph = dgl.add_edges(
-    #             subgraph,
-    #             torch.tensor([root_subgraph_nodes[0]], device=subgraph.device),
-    #             torch.tensor([root_subgraph_nodes[1]], device=subgraph.device),
-    #         )
-
-    #         # Assign the relation label to the new edge
-    #         # The new edge is the last edge in the edge list
-    #         new_edge_id = subgraph.number_of_edges() - 1
-    #         subgraph.edata["type"][new_edge_id] = r_label
-    #         subgraph.edata["label"][new_edge_id] = r_label
-
-    #     # Step 5: Map the IDs read by GraIL to the entity IDs as registered by the KGE embeddings
-    #     if self.kge_entity2id:
-    #         try:
-    #             kge_nodes = [self.kge_entity2id[self.id2entity[n]] for n in nodes]
-    #         except KeyError as e:
-    #             raise KeyError(
-    #                 f"Entity mapping failed for node {e.args[0]}. Check `id2entity` and `kge_entity2id` mappings."
-    #             )
-    #     else:
-    #         kge_nodes = None
-
-    #     # Step 6: Retrieve node features if available
-    #     if self.node_features is not None and kge_nodes is not None:
-    #         try:
-    #             n_feats = self.node_features[kge_nodes]
-    #         except IndexError as e:
-    #             raise IndexError(
-    #                 f"Node feature retrieval failed for node indices {kge_nodes}."
-    #             )
-    #     else:
-    #         n_feats = None
-
-    #     # Step 7: Prepare additional features using the updated subgraph
-    #     subgraph = self._prepare_features_new(subgraph, n_labels, n_feats)
-
-    #     return subgraph
-
-    def _prepare_subgraphs(self, nodes, r_label, n_labels):
-        # Extract subgraph with the latest DGL API
-        subgraph = self.graph.subgraph(nodes)
-
-        # Map edge types from the parent graph
-        subgraph.edata['type'] = self.graph.edata['type'][subgraph.edata[dgl.EID]]
-
-        # Assign edge labels
-        subgraph.edata['label'] = torch.full_like(subgraph.edata['type'], r_label, dtype=torch.long)
-
-        # Check and add missing edges between root nodes
-        try:
-            edges_btw_roots = subgraph.edge_ids(0, 1)
-            rel_link = (subgraph.edata['type'][edges_btw_roots] == r_label).nonzero(as_tuple=False)
-            if rel_link.numel() == 0:
-                subgraph.add_edges(0, 1)
-                subgraph.edata['type'][-1] = torch.tensor(r_label, dtype=torch.long)
-                subgraph.edata['label'][-1] = torch.tensor(r_label, dtype=torch.long)
-        except dgl.DGLError:
-            # Handle case where no edge exists between root nodes
-            subgraph.add_edges(0, 1)
-            subgraph.edata['type'][-1] = torch.tensor(r_label, dtype=torch.long)
-            subgraph.edata['label'][-1] = torch.tensor(r_label, dtype=torch.long)
-
-        # Map subgraph nodes to external IDs (e.g., KGE IDs)
-        kge_nodes = [self.kge_entity2id[self.id2entity[n.item()]] for n in subgraph.ndata[dgl.NID]] if self.kge_entity2id else None
-
-        # Prepare node features
-        n_feats = self.node_features[kge_nodes] if self.node_features is not None else None
-        subgraph = self._prepare_features_new(subgraph, n_labels, n_feats)
->>>>>>> 95d12018
-
+        
         return subgraph
 
 
