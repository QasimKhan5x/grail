--- conflicted
+++ resolved
@@ -12,17 +12,10 @@
 from utils.graph_utils import serialize
 from joblib import Parallel, delayed
 from tqdm_joblib import tqdm_joblib
-<<<<<<< HEAD
+from utils.time_utils import timing_decorator
 import logging
-import numpy as np
-import random
-import logging
-from tqdm import tqdm
-from scipy.sparse import coo_matrix
-=======
-from utils.time_utils import timing_decorator
-
->>>>>>> 2ee913e6
+import os
+
 
 def sample_neg(
     adj_list,
@@ -31,13 +24,24 @@
     disjoint_ontology: dict = None, 
     range_ontology: dict = None, 
     domain_ontology: dict = None,
+    irreflexive_properties: list = None,
+    asymmetric_properties: list = None,
     max_size=1000000,
     constrained_neg_prob=0,
 ):
     logging.info("Starting negative sampling.")
+    
+    disjoint_ontology = disjoint_ontology or {}
+    range_ontology = range_ontology or {}
+    domain_ontology = domain_ontology or {}
+    irreflexive_properties = irreflexive_properties or []
+    asymmetric_properties = asymmetric_properties or []
+    
     print("disjoint_ontology is loaded in sample_neg with length:", len(disjoint_ontology))
     print("range_ontology is loaded in sample_neg with length:", len(range_ontology))
     print("domain_ontology is loaded in sample_neg with length:", len(domain_ontology))
+    print("irreflexive_properties is loaded in sample_neg with length:", len(irreflexive_properties))
+    print("asymmetric_properties is loaded in sample_neg with length:", len(asymmetric_properties))
     
     pos_edges = edges
     if max_size < len(pos_edges):
@@ -46,6 +50,9 @@
     
     n = adj_list[0].shape[0]  # number of nodes
     r = len(adj_list)  # number of relations
+    
+    if r == 0:
+        raise ValueError("Number of relations cannot be zero.")
     
     adj_block = coo_matrix(([], ([], [])), shape=(n * r, n))
     for rel_idx, adj in enumerate(adj_list):
@@ -58,41 +65,25 @@
     pos_set = set(tuple(edge) for edge in pos_edges.tolist())
     
     total_negatives = num_neg_samples_per_link * len(pos_edges)
-    num_ontology = int(np.floor(0.05 * total_negatives))
+    num_ontology = int(np.floor(0.001 * total_negatives)) if any([disjoint_ontology, range_ontology, domain_ontology, irreflexive_properties, asymmetric_properties]) else 0
     num_structural = int(np.floor(0.05 * total_negatives))
     num_random = total_negatives - num_ontology - num_structural
     
     def ontology_based_negative(h, t, r):
-        if r in disjoint_ontology and t in disjoint_ontology[r]:
+        if disjoint_ontology and r in disjoint_ontology and t in disjoint_ontology[r]:
             h_prime = random.choice(disjoint_ontology[r][t])
             return (h_prime, r, t)
-        elif r in domain_ontology:
+        elif irreflexive_properties and r in irreflexive_properties:
+            return (h, r, h)
+        elif asymmetric_properties and r in asymmetric_properties:
+            return (t, r, h)
+        elif domain_ontology and r in domain_ontology:
             h_prime = random.choice([e for e in range(n) if e not in domain_ontology[r]])
             return (h_prime, r, t)
-        elif r in range_ontology:
+        elif range_ontology and r in range_ontology:
             t_prime = random.choice([e for e in range(n) if e not in range_ontology[r]])
             return (h, r, t_prime)
         return None
-    
-    random_negatives = []
-    pbar_random = tqdm(total=num_random, desc="Random Negative Sampling")
-    while len(random_negatives) < num_random:
-        batch_size = min(10000, num_random - len(random_negatives))
-        neg_heads = np.random.choice(n, size=batch_size)
-        neg_tails = np.random.choice(n, size=batch_size)
-        rels = np.random.choice(r, size=batch_size)
-        row_offsets = rels * n
-        rows = row_offsets + neg_heads
-        valid_mask = (neg_heads != neg_tails) & (np.asarray(adj_csr[rows, neg_tails]).ravel() == 0)
-        valid_neg_edges = np.stack(
-            [neg_heads[valid_mask], neg_tails[valid_mask], rels[valid_mask]], axis=1
-        )
-        for edge in valid_neg_edges.tolist():
-            if tuple(edge) not in pos_set:
-                random_negatives.append(edge)
-        pbar_random.update(len(valid_neg_edges))
-    pbar_random.close()
-    logging.info("Random negative sampling complete: %d negatives generated.", len(random_negatives))
     
     ontology_negatives = []
     pbar_ontology = tqdm(total=num_ontology, desc="Ontology-Based Negative Sampling")
@@ -108,23 +99,18 @@
     pbar_ontology.close()
     logging.info("Ontology-based negative sampling complete: %d negatives generated.", len(ontology_negatives))
     
-    structural_negatives = []
-    pbar_structural = tqdm(total=num_structural, desc="Structural Negative Sampling")
-    idx = 0
-    while len(structural_negatives) < num_structural:
-        h, t, r = pos_edges_list[idx % len(pos_edges_list)]
-        idx += 1
-        new_h = np.random.randint(n)
-        new_t = np.random.randint(n)
-        if (new_h, t, r) not in pos_set and (h, new_t, r) not in pos_set:
-            structural_negatives.append((new_h, r, t) if np.random.rand() < 0.5 else (h, r, new_t))
-            pbar_structural.update(1)
-    pbar_structural.close()
-    logging.info("Structural negative sampling complete: %d negatives generated.", len(structural_negatives))
-    
-    neg_edges = np.array(random_negatives[:num_random] + ontology_negatives[:num_ontology] + structural_negatives[:num_structural])
+    random_negatives = []
+    for _ in range(num_random):
+        h = random.randint(0, n - 1)
+        t = random.randint(0, n - 1)
+        r = random.randint(0, max(r - 1, 0))
+        if (h, r, t) not in pos_set:
+            random_negatives.append((h, r, t))
+    
+    neg_edges = np.array(ontology_negatives + random_negatives)
     logging.info("Negative sampling finished successfully. Total negatives generated: %d", neg_edges.shape[0])
     return pos_edges, neg_edges
+
 
 def links2subgraphs(A, graphs, params, max_label_value=None):
     """
